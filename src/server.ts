import {Server} from "@modelcontextprotocol/sdk/server/index.js";
import {
    CallToolRequestSchema,
    ListToolsRequestSchema,
    ListResourcesRequestSchema,
    ListPromptsRequestSchema,
    type CallToolRequest,
} from "@modelcontextprotocol/sdk/types.js";
import {zodToJsonSchema} from "zod-to-json-schema";
import { getSystemInfo, getOSSpecificGuidance, getPathGuidance, getDevelopmentToolGuidance } from './utils/system-info.js';

// Get system information once at startup
const SYSTEM_INFO = getSystemInfo();
const OS_GUIDANCE = getOSSpecificGuidance(SYSTEM_INFO);
const DEV_TOOL_GUIDANCE = getDevelopmentToolGuidance(SYSTEM_INFO);
const PATH_GUIDANCE = `IMPORTANT: ${getPathGuidance(SYSTEM_INFO)} Relative paths may fail as they depend on the current working directory. Tilde paths (~/...) might not work in all contexts. Unless the user explicitly asks for relative paths, use absolute paths.`;

const CMD_PREFIX_DESCRIPTION = `This command can be referenced as "DC: ..." or "use Desktop Commander to ..." in your instructions.`;

import {
    StartProcessArgsSchema,
    ReadProcessOutputArgsSchema,
    InteractWithProcessArgsSchema,
    ForceTerminateArgsSchema,
    ListSessionsArgsSchema,
    KillProcessArgsSchema,
    ReadFileArgsSchema,
    ReadMultipleFilesArgsSchema,
    WriteFileArgsSchema,
    CreateDirectoryArgsSchema,
    ListDirectoryArgsSchema,
    MoveFileArgsSchema,
    SearchFilesArgsSchema,
    GetFileInfoArgsSchema,
    SearchCodeArgsSchema,
    GetConfigArgsSchema,
    SetConfigValueArgsSchema,
    ListProcessesArgsSchema,
    EditBlockArgsSchema,
} from './tools/schemas.js';
import {getConfig, setConfigValue} from './tools/config.js';
import {trackToolCall} from './utils/trackTools.js';

import {VERSION} from './version.js';
import {capture, capture_call_tool} from "./utils/capture.js";

console.error("Loading server.ts");

export const server = new Server(
    {
        name: "desktop-commander",
        version: VERSION,
    },
    {
        capabilities: {
            tools: {},
            resources: {},  // Add empty resources capability
            prompts: {},    // Add empty prompts capability
        },
    },
);

// Add handler for resources/list method
server.setRequestHandler(ListResourcesRequestSchema, async () => {
    // Return an empty list of resources
    return {
        resources: [],
    };
});

// Add handler for prompts/list method
server.setRequestHandler(ListPromptsRequestSchema, async () => {
    // Return an empty list of prompts
    return {
        prompts: [],
    };
});

console.error("Setting up request handlers...");

server.setRequestHandler(ListToolsRequestSchema, async () => {
    try {
        console.error("Generating tools list...");
        return {
            tools: [
                // 🚨🚨🚨 IMPORTANT: LOCAL FILE ANALYSIS TOOL SELECTION 🚨🚨🚨
                // 
                // FOR ANY LOCAL FILE WORK (CSV, JSON, logs, data analysis):
                // ✅ ALWAYS USE: start_process + interact_with_process (with Python, R, etc.)
                // ❌ NEVER USE: Analysis/REPL tool (CANNOT access local files and WILL FAIL)
                //
                // The analysis tool is browser-only and cannot read files from the user's computer.
                // Always use processes for local file analysis!
<<<<<<< HEAD
                //
                // 🖥️ CURRENT OPERATING SYSTEM: ${SYSTEM_INFO.platformName} (${SYSTEM_INFO.platform})
                // 🐚 DEFAULT SHELL: ${SYSTEM_INFO.defaultShell}
                // 📁 PATH SEPARATOR: "${SYSTEM_INFO.pathSeparator}"
                // 📄 EXAMPLE ABSOLUTE PATH: ${SYSTEM_INFO.examplePaths.absolute}
=======
>>>>>>> 14baa9a0
                
                // Configuration tools
                {
                    name: "get_config",
                    description: `
                        Get the complete server configuration as JSON. Config includes fields for:
                        - blockedCommands (array of blocked shell commands)
                        - defaultShell (shell to use for commands)
                        - allowedDirectories (paths the server can access)
                        - fileReadLineLimit (max lines for read_file, default 1000)
                        - fileWriteLineLimit (max lines per write_file call, default 50)
                        - telemetryEnabled (boolean for telemetry opt-in/out)
                        - version (version of the DesktopCommander)
                        - systemInfo (operating system and environment details)
                        ${CMD_PREFIX_DESCRIPTION}`,
                    inputSchema: zodToJsonSchema(GetConfigArgsSchema),
                },
                {
                    name: "set_config_value",
                    description: `
                        Set a specific configuration value by key.
                        
                        WARNING: Should be used in a separate chat from file operations and 
                        command execution to prevent security issues.
                        
                        Config keys include:
                        - blockedCommands (array)
                        - defaultShell (string)
                        - allowedDirectories (array of paths)
                        - fileReadLineLimit (number, max lines for read_file)
                        - fileWriteLineLimit (number, max lines per write_file call)
                        - telemetryEnabled (boolean)
                        
                        IMPORTANT: Setting allowedDirectories to an empty array ([]) allows full access 
                        to the entire file system, regardless of the operating system.
                        
                        ${CMD_PREFIX_DESCRIPTION}`,
                    inputSchema: zodToJsonSchema(SetConfigValueArgsSchema),
                },

                // Filesystem tools
                {
                    name: "read_file",
                    description: `
                        Read the contents of a file from the file system or a URL with optional offset and length parameters.
                        
                        Prefer this over 'execute_command' with cat/type for viewing files.
                        
                        Supports partial file reading with:
                        - 'offset' (start line, default: 0)
                          * Positive: Start from line N (0-based indexing)
                          * Negative: Read last N lines from end (tail behavior)
                        - 'length' (max lines to read, default: configurable via 'fileReadLineLimit' setting, initially 1000)
                          * Used with positive offsets for range reading
                          * Ignored when offset is negative (reads all requested tail lines)
                        
                        Examples:
                        - offset: 0, length: 10     → First 10 lines
                        - offset: 100, length: 5    → Lines 100-104
                        - offset: -20               → Last 20 lines  
                        - offset: -5, length: 10    → Last 5 lines (length ignored)
                        
                        Performance optimizations:
                        - Large files with negative offsets use reverse reading for efficiency
                        - Large files with deep positive offsets use byte estimation
                        - Small files use fast readline streaming
                        
                        When reading from the file system, only works within allowed directories.
                        Can fetch content from URLs when isUrl parameter is set to true
                        (URLs are always read in full regardless of offset/length).
                        
                        Handles text files normally and image files are returned as viewable images.
                        Recognized image types: PNG, JPEG, GIF, WebP.
                        
                        ${PATH_GUIDANCE}
                        ${CMD_PREFIX_DESCRIPTION}`,
                    inputSchema: zodToJsonSchema(ReadFileArgsSchema),
                },
                {
                    name: "read_multiple_files",
                    description: `
                        Read the contents of multiple files simultaneously.
                        
                        Each file's content is returned with its path as a reference.
                        Handles text files normally and renders images as viewable content.
                        Recognized image types: PNG, JPEG, GIF, WebP.
                        
                        Failed reads for individual files won't stop the entire operation.
                        Only works within allowed directories.
                        
                        ${PATH_GUIDANCE}
                        ${CMD_PREFIX_DESCRIPTION}`,
                    inputSchema: zodToJsonSchema(ReadMultipleFilesArgsSchema),
                },
                {
                    name: "write_file",
                    description: `
                        Write or append to file contents. 

                        🎯 CHUNKING IS STANDARD PRACTICE: Always write files in chunks of 25-30 lines maximum.
                        This is the normal, recommended way to write files - not an emergency measure.

                        STANDARD PROCESS FOR ANY FILE:
                        1. FIRST → write_file(filePath, firstChunk, {mode: 'rewrite'})  [≤30 lines]
                        2. THEN → write_file(filePath, secondChunk, {mode: 'append'})   [≤30 lines]
                        3. CONTINUE → write_file(filePath, nextChunk, {mode: 'append'}) [≤30 lines]

                        ⚠️ ALWAYS CHUNK PROACTIVELY - don't wait for performance warnings!

                        WHEN TO CHUNK (always be proactive):
                        1. Any file expected to be longer than 25-30 lines
                        2. When writing multiple files in sequence
                        3. When creating documentation, code files, or configuration files
                        
                        HANDLING CONTINUATION ("Continue" prompts):
                        If user asks to "Continue" after an incomplete operation:
                        1. Read the file to see what was successfully written
                        2. Continue writing ONLY the remaining content using {mode: 'append'}
                        3. Keep chunks to 25-30 lines each
                        
                        Files over 50 lines will generate performance notes but are still written successfully.
                        Only works within allowed directories.
                        
                        ${PATH_GUIDANCE}
                        ${CMD_PREFIX_DESCRIPTION}`,
                    inputSchema: zodToJsonSchema(WriteFileArgsSchema),
                },
                {
                    name: "create_directory",
                    description: `
                        Create a new directory or ensure a directory exists.
                        
                        Can create multiple nested directories in one operation.
                        Only works within allowed directories.
                        
                        ${PATH_GUIDANCE}
                        ${CMD_PREFIX_DESCRIPTION}`,
                    inputSchema: zodToJsonSchema(CreateDirectoryArgsSchema),
                },
                {
                    name: "list_directory",
                    description: `
                        Get a detailed listing of all files and directories in a specified path.
                        
                        Use this instead of 'execute_command' with ls/dir commands.
                        Results distinguish between files and directories with [FILE] and [DIR] prefixes.
                        Only works within allowed directories.
                        
                        ${PATH_GUIDANCE}
                        ${CMD_PREFIX_DESCRIPTION}`,
                    inputSchema: zodToJsonSchema(ListDirectoryArgsSchema),
                },
                {
                    name: "move_file",
                    description: `
                        Move or rename files and directories.
                        
                        Can move files between directories and rename them in a single operation.
                        Both source and destination must be within allowed directories.
                        
                        ${PATH_GUIDANCE}
                        ${CMD_PREFIX_DESCRIPTION}`,
                    inputSchema: zodToJsonSchema(MoveFileArgsSchema),
                },
                {
                    name: "search_files",
                    description: `
                        Finds files by name using a case-insensitive substring matching.
                        
                        Use this instead of 'execute_command' with find/dir/ls for locating files.
                        Searches through all subdirectories from the starting path.
                        
                        Has a default timeout of 30 seconds which can be customized using the timeoutMs parameter.
                        Only searches within allowed directories.
                        
                        ${PATH_GUIDANCE}
                        ${CMD_PREFIX_DESCRIPTION}`,
                    inputSchema: zodToJsonSchema(SearchFilesArgsSchema),
                },
                {
                    name: "search_code",
                    description: `
                        Search for text/code patterns within file contents using ripgrep.
                        
                        Use this instead of 'execute_command' with grep/find for searching code content.
                        Fast and powerful search similar to VS Code search functionality.
                        
                        Supports regular expressions, file pattern filtering, and context lines.
                        Has a default timeout of 30 seconds which can be customized.
                        Only searches within allowed directories.
                        
                        ${PATH_GUIDANCE}
                        ${CMD_PREFIX_DESCRIPTION}`,
                    inputSchema: zodToJsonSchema(SearchCodeArgsSchema),
                },
                {
                    name: "get_file_info",
                    description: `
                        Retrieve detailed metadata about a file or directory including:
                        - size
                        - creation time
                        - last modified time 
                        - permissions
                        - type
                        - lineCount (for text files)
                        - lastLine (zero-indexed number of last line, for text files)
                        - appendPosition (line number for appending, for text files)
                        
                        Only works within allowed directories.
                        
                        ${PATH_GUIDANCE}
                        ${CMD_PREFIX_DESCRIPTION}`,
                    inputSchema: zodToJsonSchema(GetFileInfoArgsSchema),
                },
                // Note: list_allowed_directories removed - use get_config to check allowedDirectories

                // Text editing tools
                {
                    name: "edit_block",
                    description: `
                        Apply surgical text replacements to files.
                        
                        BEST PRACTICE: Make multiple small, focused edits rather than one large edit.
                        Each edit_block call should change only what needs to be changed - include just enough 
                        context to uniquely identify the text being modified.
                        
                        Takes:
                        - file_path: Path to the file to edit
                        - old_string: Text to replace
                        - new_string: Replacement text
                        - expected_replacements: Optional parameter for number of replacements
                        
                        By default, replaces only ONE occurrence of the search text.
                        To replace multiple occurrences, provide the expected_replacements parameter with
                        the exact number of matches expected.
                        
                        UNIQUENESS REQUIREMENT: When expected_replacements=1 (default), include the minimal
                        amount of context necessary (typically 1-3 lines) before and after the change point,
                        with exact whitespace and indentation.
                        
                        When editing multiple sections, make separate edit_block calls for each distinct change
                        rather than one large replacement.
                        
                        When a close but non-exact match is found, a character-level diff is shown in the format:
                        common_prefix{-removed-}{+added+}common_suffix to help you identify what's different.
                        
                        Similar to write_file, there is a configurable line limit (fileWriteLineLimit) that warns
                        if the edited file exceeds this limit. If this happens, consider breaking your edits into
                        smaller, more focused changes.
                        
                        ${PATH_GUIDANCE}
                        ${CMD_PREFIX_DESCRIPTION}`,
                    inputSchema: zodToJsonSchema(EditBlockArgsSchema),
                },
                
                // Terminal tools
                {
                    name: "start_process",
                    description: `
                        Start a new terminal process with intelligent state detection.
                        
                        🚨 PRIMARY TOOL FOR FILE ANALYSIS AND DATA PROCESSING
                        This is the ONLY correct tool for analyzing local files (CSV, JSON, logs, etc.).
                        The analysis tool CANNOT access local files and WILL FAIL - always use processes for file-based work.
                        
                        ⚠️ CRITICAL RULE: For ANY local file work, ALWAYS use this tool + interact_with_process, NEVER use analysis/REPL tool.
                        
<<<<<<< HEAD
                        ${OS_GUIDANCE}
=======
                        🪟 WINDOWS SHELL TROUBLESHOOTING:
                        If Node.js or Python commands fail with "not recognized" errors on Windows:
                        - Try different shells: specify shell parameter as "cmd" or "powershell.exe"
                        - PowerShell may have execution policy restrictions for some tools
                        - CMD typically has better compatibility with development tools like Node.js/Python
                        - Example: start_process("node --version", shell="cmd") if PowerShell fails
                        - Use set_config_value to change defaultShell if needed
>>>>>>> 14baa9a0
                        
                        REQUIRED WORKFLOW FOR LOCAL FILES:
                        1. start_process("python3 -i") - Start Python REPL for data analysis
                        2. interact_with_process(pid, "import pandas as pd, numpy as np")
                        3. interact_with_process(pid, "df = pd.read_csv('/absolute/path/file.csv')")
                        4. interact_with_process(pid, "print(df.describe())")
                        5. Continue analysis with pandas, matplotlib, seaborn, etc.
                        
                        COMMON FILE ANALYSIS PATTERNS:
                        • start_process("python3 -i") → Python REPL for data analysis (RECOMMENDED)
                        • start_process("node -i") → Node.js for JSON processing  
                        • start_process("cut -d',' -f1 file.csv | sort | uniq -c") → Quick CSV analysis
                        • start_process("wc -l /path/file.csv") → Line counting
                        • start_process("head -10 /path/file.csv") → File preview
                        
                        INTERACTIVE PROCESSES FOR DATA ANALYSIS:
                        1. start_process("python3 -i") - Start Python REPL for data work
                        2. start_process("node -i") - Start Node.js REPL for JSON/JS
                        3. start_process("bash") - Start interactive bash shell
                        4. Use interact_with_process() to send commands
                        5. Use read_process_output() to get responses
                        
                        SMART DETECTION:
                        - Detects REPL prompts (>>>, >, $, etc.)
                        - Identifies when process is waiting for input
                        - Recognizes process completion vs timeout
                        - Early exit prevents unnecessary waiting
                        
                        STATES DETECTED:
                        🔄 Process waiting for input (shows prompt)
                        ✅ Process finished execution  
                        ⏳ Process running (use read_process_output)
                        
                        ✅ ALWAYS USE FOR: Local file analysis, CSV processing, data exploration, system commands
                        ❌ NEVER USE ANALYSIS TOOL FOR: Local file access (analysis tool is browser-only and WILL FAIL)
                        
                        ${PATH_GUIDANCE}
                        ${CMD_PREFIX_DESCRIPTION}`,
                    inputSchema: zodToJsonSchema(StartProcessArgsSchema),
                },
                {
                    name: "read_process_output",
                    description: `
                        Read output from a running process with intelligent completion detection.
                        
                        Automatically detects when process is ready for more input instead of timing out.
                        
                        SMART FEATURES:
                        - Early exit when REPL shows prompt (>>>, >, etc.)
                        - Detects process completion vs still running
                        - Prevents hanging on interactive prompts
                        - Clear status messages about process state
                        
                        REPL USAGE:
                        - Stops immediately when REPL prompt detected
                        - Shows clear status: waiting for input vs finished
                        - Shorter timeouts needed due to smart detection
                        - Works with Python, Node.js, R, Julia, etc.
                        
                        DETECTION STATES:
                        🔄 Process waiting for input (ready for interact_with_process)
                        ✅ Process finished execution
                        ⏱️ Timeout reached (may still be running)
                        
                        ${CMD_PREFIX_DESCRIPTION}`,
                    inputSchema: zodToJsonSchema(ReadProcessOutputArgsSchema),
                },
                {
                    name: "interact_with_process", 
                    description: `
                        Send input to a running process and automatically receive the response.
                        
                        🚨 CRITICAL: THIS IS THE PRIMARY TOOL FOR ALL LOCAL FILE ANALYSIS
                        For ANY local file analysis (CSV, JSON, data processing), ALWAYS use this instead of the analysis tool.
                        The analysis tool CANNOT access local files and WILL FAIL - use processes for ALL file-based work.
                        
                        📁 FILE ANALYSIS PRIORITY ORDER (MANDATORY):
                        1. ALWAYS FIRST: Use this tool (start_process + interact_with_process) for local data analysis
                        2. ALTERNATIVE: Use command-line tools (cut, awk, grep) for quick processing  
                        3. NEVER EVER: Use analysis tool for local file access (IT WILL FAIL)
                        
                        REQUIRED INTERACTIVE WORKFLOW FOR FILE ANALYSIS:
                        1. Start REPL: start_process("python3 -i")
                        2. Load libraries: interact_with_process(pid, "import pandas as pd, numpy as np")
                        3. Read file: interact_with_process(pid, "df = pd.read_csv('/absolute/path/file.csv')")
                        4. Analyze: interact_with_process(pid, "print(df.describe())")
                        5. Continue: interact_with_process(pid, "df.groupby('column').size()")
                        
                        SMART DETECTION:
                        - Automatically waits for REPL prompt (>>>, >, etc.)
                        - Detects errors and completion states
                        - Early exit prevents timeout delays
                        - Clean output formatting (removes prompts)
                        
                        SUPPORTED REPLs:
                        - Python: python3 -i (RECOMMENDED for data analysis)
                        - Node.js: node -i  
                        - R: R
                        - Julia: julia
                        - Shell: bash, zsh
                        - Database: mysql, postgres
                        
                        PARAMETERS:
                        - pid: Process ID from start_process
                        - input: Code/command to execute
                        - timeout_ms: Max wait (default: 8000ms)
                        - wait_for_prompt: Auto-wait for response (default: true)
                        
                        Returns execution result with status indicators.
                        
                        ✅ ALWAYS USE FOR: CSV analysis, JSON processing, file statistics, data visualization prep, ANY local file work
                        ❌ NEVER USE ANALYSIS TOOL FOR: Local file access (it cannot read files from disk and WILL FAIL)
                        
                        ${CMD_PREFIX_DESCRIPTION}`,
                    inputSchema: zodToJsonSchema(InteractWithProcessArgsSchema),
                },
                {
                    name: "force_terminate",
                    description: `
                        Force terminate a running terminal session.
                        
                        ${CMD_PREFIX_DESCRIPTION}`,
                    inputSchema: zodToJsonSchema(ForceTerminateArgsSchema),
                },
                {
                    name: "list_sessions",
                    description: `
                        List all active terminal sessions.
                        
                        Shows session status including:
                        - PID: Process identifier  
                        - Blocked: Whether session is waiting for input
                        - Runtime: How long the session has been running
                        
                        DEBUGGING REPLs:
                        - "Blocked: true" often means REPL is waiting for input
                        - Use this to verify sessions are running before sending input
                        - Long runtime with blocked status may indicate stuck process
                        
                        ${CMD_PREFIX_DESCRIPTION}`,
                    inputSchema: zodToJsonSchema(ListSessionsArgsSchema),
                },
                {
                    name: "list_processes",
                    description: `
                        List all running processes.
                        
                        Returns process information including PID, command name, CPU usage, and memory usage.
                        
                        ${CMD_PREFIX_DESCRIPTION}`,
                    inputSchema: zodToJsonSchema(ListProcessesArgsSchema),
                },
                {
                    name: "kill_process",
                    description: `
                        Terminate a running process by PID.
                        
                        Use with caution as this will forcefully terminate the specified process.
                        
                        ${CMD_PREFIX_DESCRIPTION}`,
                    inputSchema: zodToJsonSchema(KillProcessArgsSchema),
                },
                
                // 🚨🚨🚨 CRITICAL TOOL SELECTION GUIDANCE 🚨🚨🚨
                //
                // FOR LOCAL FILE ANALYSIS (CSV, JSON, logs, data files):
                // ✅ ALWAYS USE: start_process + interact_with_process 
                // ✅ ALTERNATIVE: Command-line tools (read_file, search_code, cut, awk, grep)
                // ❌ NEVER EVER USE: Analysis tool (CANNOT access local files and WILL FAIL)
                //
                // 🔴 ANALYSIS/REPL TOOL LIMITATIONS:
                // - CANNOT read files from user's computer/file system
                // - ONLY works with uploaded files or web data
                // - Browser-based JavaScript runtime only
                // - NO access to pandas, numpy, or local Python libraries
                //
                // 🟢 PROCESS TOOLS ADVANTAGES:
                // - CAN access ALL local files
                // - Full system power (Python, R, databases, etc.)
                // - Handle files of ANY size
                // - Access to all installed libraries and tools
                //
                // MANDATORY WORKFLOW FOR LOCAL FILES:
                // 1. start_process("python3 -i") 
                // 2. interact_with_process(pid, "import pandas as pd")
                // 3. interact_with_process(pid, "df = pd.read_csv('/path/to/file.csv')")
                // 4. interact_with_process(pid, "print(df.head())")
                //
                // REMEMBER: "For local file analysis, ALWAYS use processes, NEVER use analysis tool"
<<<<<<< HEAD
                //
                // 🖥️ SYSTEM CONTEXT REMINDER:
                // - Operating System: ${SYSTEM_INFO.platformName} (${SYSTEM_INFO.platform})
                // - Default Shell: ${SYSTEM_INFO.defaultShell}
                // - Use ${SYSTEM_INFO.pathSeparator} for paths (example: ${SYSTEM_INFO.examplePaths.absolute})
                // ${SYSTEM_INFO.isWindows ? '- Windows: Use "cmd" or "powershell.exe" if commands fail' : '- Unix/Linux: Standard shell tools available (grep, awk, sed, etc.)'}
=======
>>>>>>> 14baa9a0
            ],
        };
    } catch (error) {
        console.error("Error in list_tools request handler:", error);
        throw error;
    }
});

import * as handlers from './handlers/index.js';
import {ServerResult} from './types.js';

server.setRequestHandler(CallToolRequestSchema, async (request: CallToolRequest): Promise<ServerResult> => {
    try {
        const {name, arguments: args} = request.params;
        capture_call_tool('server_call_tool', {
            name
        });
        
        // Track tool call
        trackToolCall(name, args);

        // Using a more structured approach with dedicated handlers
        switch (name) {
            // Config tools
            case "get_config":
                try {
                    return await getConfig();
                } catch (error) {
                    capture('server_request_error', {message: `Error in get_config handler: ${error}`});
                    return {
                        content: [{type: "text", text: `Error: Failed to get configuration`}],
                        isError: true,
                    };
                }
            case "set_config_value":
                try {
                    return await setConfigValue(args);
                } catch (error) {
                    capture('server_request_error', {message: `Error in set_config_value handler: ${error}`});
                    return {
                        content: [{type: "text", text: `Error: Failed to set configuration value`}],
                        isError: true,
                    };
                }

            // Terminal tools
            case "start_process":
                return await handlers.handleStartProcess(args);

            case "read_process_output":
                return await handlers.handleReadProcessOutput(args);
                
            case "interact_with_process":
                return await handlers.handleInteractWithProcess(args);

            case "force_terminate":
                return await handlers.handleForceTerminate(args);

            case "list_sessions":
                return await handlers.handleListSessions();

            // Process tools
            case "list_processes":
                return await handlers.handleListProcesses();

            case "kill_process":
                return await handlers.handleKillProcess(args);

            // Note: REPL functionality removed in favor of using general terminal commands

            // Filesystem tools
            case "read_file":
                return await handlers.handleReadFile(args);

            case "read_multiple_files":
                return await handlers.handleReadMultipleFiles(args);

            case "write_file":
                return await handlers.handleWriteFile(args);

            case "create_directory":
                return await handlers.handleCreateDirectory(args);

            case "list_directory":
                return await handlers.handleListDirectory(args);

            case "move_file":
                return await handlers.handleMoveFile(args);

            case "search_files":
                return await handlers.handleSearchFiles(args);

            case "search_code":
                return await handlers.handleSearchCode(args);

            case "get_file_info":
                return await handlers.handleGetFileInfo(args);

            case "edit_block":
                return await handlers.handleEditBlock(args);

            default:
                capture('server_unknown_tool', {name});
                return {
                    content: [{type: "text", text: `Error: Unknown tool: ${name}`}],
                    isError: true,
                };
        }
    } catch (error) {
        const errorMessage = error instanceof Error ? error.message : String(error);
        capture('server_request_error', {
            error: errorMessage
        });
        return {
            content: [{type: "text", text: `Error: ${errorMessage}`}],
            isError: true,
        };
    }
});<|MERGE_RESOLUTION|>--- conflicted
+++ resolved
@@ -84,22 +84,19 @@
         return {
             tools: [
                 // 🚨🚨🚨 IMPORTANT: LOCAL FILE ANALYSIS TOOL SELECTION 🚨🚨🚨
-                // 
+                //
                 // FOR ANY LOCAL FILE WORK (CSV, JSON, logs, data analysis):
                 // ✅ ALWAYS USE: start_process + interact_with_process (with Python, R, etc.)
                 // ❌ NEVER USE: Analysis/REPL tool (CANNOT access local files and WILL FAIL)
                 //
                 // The analysis tool is browser-only and cannot read files from the user's computer.
                 // Always use processes for local file analysis!
-<<<<<<< HEAD
                 //
                 // 🖥️ CURRENT OPERATING SYSTEM: ${SYSTEM_INFO.platformName} (${SYSTEM_INFO.platform})
                 // 🐚 DEFAULT SHELL: ${SYSTEM_INFO.defaultShell}
                 // 📁 PATH SEPARATOR: "${SYSTEM_INFO.pathSeparator}"
                 // 📄 EXAMPLE ABSOLUTE PATH: ${SYSTEM_INFO.examplePaths.absolute}
-=======
->>>>>>> 14baa9a0
-                
+
                 // Configuration tools
                 {
                     name: "get_config",
@@ -366,9 +363,15 @@
                         
                         ⚠️ CRITICAL RULE: For ANY local file work, ALWAYS use this tool + interact_with_process, NEVER use analysis/REPL tool.
                         
-<<<<<<< HEAD
                         ${OS_GUIDANCE}
-=======
+                        Start a new terminal process with intelligent state detection.
+                        
+                        🚨 PRIMARY TOOL FOR FILE ANALYSIS AND DATA PROCESSING
+                        This is the ONLY correct tool for analyzing local files (CSV, JSON, logs, etc.).
+                        The analysis tool CANNOT access local files and WILL FAIL - always use processes for file-based work.
+                        
+                        ⚠️ CRITICAL RULE: For ANY local file work, ALWAYS use this tool + interact_with_process, NEVER use analysis/REPL tool.
+                        
                         🪟 WINDOWS SHELL TROUBLESHOOTING:
                         If Node.js or Python commands fail with "not recognized" errors on Windows:
                         - Try different shells: specify shell parameter as "cmd" or "powershell.exe"
@@ -376,7 +379,6 @@
                         - CMD typically has better compatibility with development tools like Node.js/Python
                         - Example: start_process("node --version", shell="cmd") if PowerShell fails
                         - Use set_config_value to change defaultShell if needed
->>>>>>> 14baa9a0
                         
                         REQUIRED WORKFLOW FOR LOCAL FILES:
                         1. start_process("python3 -i") - Start Python REPL for data analysis
@@ -445,7 +447,7 @@
                     inputSchema: zodToJsonSchema(ReadProcessOutputArgsSchema),
                 },
                 {
-                    name: "interact_with_process", 
+                    name: "interact_with_process",
                     description: `
                         Send input to a running process and automatically receive the response.
                         
@@ -539,11 +541,11 @@
                         ${CMD_PREFIX_DESCRIPTION}`,
                     inputSchema: zodToJsonSchema(KillProcessArgsSchema),
                 },
-                
+
                 // 🚨🚨🚨 CRITICAL TOOL SELECTION GUIDANCE 🚨🚨🚨
                 //
                 // FOR LOCAL FILE ANALYSIS (CSV, JSON, logs, data files):
-                // ✅ ALWAYS USE: start_process + interact_with_process 
+                // ✅ ALWAYS USE: start_process + interact_with_process
                 // ✅ ALTERNATIVE: Command-line tools (read_file, search_code, cut, awk, grep)
                 // ❌ NEVER EVER USE: Analysis tool (CANNOT access local files and WILL FAIL)
                 //
@@ -560,21 +562,45 @@
                 // - Access to all installed libraries and tools
                 //
                 // MANDATORY WORKFLOW FOR LOCAL FILES:
-                // 1. start_process("python3 -i") 
+                // 1. start_process("python3 -i")
                 // 2. interact_with_process(pid, "import pandas as pd")
                 // 3. interact_with_process(pid, "df = pd.read_csv('/path/to/file.csv')")
                 // 4. interact_with_process(pid, "print(df.head())")
                 //
                 // REMEMBER: "For local file analysis, ALWAYS use processes, NEVER use analysis tool"
-<<<<<<< HEAD
                 //
                 // 🖥️ SYSTEM CONTEXT REMINDER:
                 // - Operating System: ${SYSTEM_INFO.platformName} (${SYSTEM_INFO.platform})
                 // - Default Shell: ${SYSTEM_INFO.defaultShell}
                 // - Use ${SYSTEM_INFO.pathSeparator} for paths (example: ${SYSTEM_INFO.examplePaths.absolute})
                 // ${SYSTEM_INFO.isWindows ? '- Windows: Use "cmd" or "powershell.exe" if commands fail' : '- Unix/Linux: Standard shell tools available (grep, awk, sed, etc.)'}
-=======
->>>>>>> 14baa9a0
+
+                // 🚨🚨🚨 CRITICAL TOOL SELECTION GUIDANCE 🚨🚨🚨
+                //
+                // FOR LOCAL FILE ANALYSIS (CSV, JSON, logs, data files):
+                // ✅ ALWAYS USE: start_process + interact_with_process
+                // ✅ ALTERNATIVE: Command-line tools (read_file, search_code, cut, awk, grep)
+                // ❌ NEVER EVER USE: Analysis tool (CANNOT access local files and WILL FAIL)
+                //
+                // 🔴 ANALYSIS/REPL TOOL LIMITATIONS:
+                // - CANNOT read files from user's computer/file system
+                // - ONLY works with uploaded files or web data
+                // - Browser-based JavaScript runtime only
+                // - NO access to pandas, numpy, or local Python libraries
+                //
+                // 🟢 PROCESS TOOLS ADVANTAGES:
+                // - CAN access ALL local files
+                // - Full system power (Python, R, databases, etc.)
+                // - Handle files of ANY size
+                // - Access to all installed libraries and tools
+                //
+                // MANDATORY WORKFLOW FOR LOCAL FILES:
+                // 1. start_process("python3 -i")
+                // 2. interact_with_process(pid, "import pandas as pd")
+                // 3. interact_with_process(pid, "df = pd.read_csv('/path/to/file.csv')")
+                // 4. interact_with_process(pid, "print(df.head())")
+                //
+                // REMEMBER: "For local file analysis, ALWAYS use processes, NEVER use analysis tool"
             ],
         };
     } catch (error) {
@@ -626,7 +652,7 @@
 
             case "read_process_output":
                 return await handlers.handleReadProcessOutput(args);
-                
+
             case "interact_with_process":
                 return await handlers.handleInteractWithProcess(args);
 
